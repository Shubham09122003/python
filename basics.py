'''
Python basics:
    if elese 
    loops
    function
    recursion
'''
<<<<<<< HEAD
loops not added

=======
for i in range(10):
    print("shubh")
>>>>>>> 81b3c36e
<|MERGE_RESOLUTION|>--- conflicted
+++ resolved
@@ -1,14 +1,9 @@
-'''
-Python basics:
-    if elese 
-    loops
-    function
-    recursion
-'''
-<<<<<<< HEAD
-loops not added
-
-=======
-for i in range(10):
-    print("shubh")
->>>>>>> 81b3c36e
+'''
+Python basics:
+    if elese 
+    loops
+    function
+    recursion
+'''
+for _ in range(10):
+    print("shubh")